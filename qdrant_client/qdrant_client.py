--- conflicted
+++ resolved
@@ -1617,11 +1617,7 @@
         """
         success = self.openapi_client.snapshots_api.recover_from_snapshot(
             collection_name=collection_name,
-<<<<<<< HEAD
-            snapshot_recover=rest_models.SnapshotRecover(location=location, priority=priority)
-=======
             snapshot_recover=rest.SnapshotRecover(location=location, priority=priority)
->>>>>>> 71f73c27
         ).result
         assert success is not None, "Recover from snapshot API returned None result"
         return success
